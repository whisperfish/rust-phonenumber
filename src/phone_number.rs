// Copyright (C) 2017 1aim GmbH
//
// Licensed under the Apache License, Version 2.0 (the "License");
// you may not use this file except in compliance with the License.
// You may obtain a copy of the License at
//
// http://www.apache.org/licenses/LICENSE-2.0
//
// Unless required by applicable law or agreed to in writing, software
// distributed under the License is distributed on an "AS IS" BASIS,
// WITHOUT WARRANTIES OR CONDITIONS OF ANY KIND, either express or implied.
// See the License for the specific language governing permissions and
// limitations under the License.

use either::*;
use std::fmt;
use std::ops::Deref;
use std::str::FromStr;

use crate::carrier::Carrier;
use crate::country;
use crate::error;
use crate::extension::Extension;
use crate::formatter;
use crate::metadata::{Database, Metadata, DATABASE};
use crate::national_number::NationalNumber;
use crate::parser;
use crate::validator;

/// A phone number.
#[derive(Clone, Eq, PartialEq, Serialize, Deserialize, Hash, Debug)]
pub struct PhoneNumber {
    /// The country calling code for this number, as defined by the International
    /// Telecommunication Union (ITU). For example, this would be 1 for NANPA
    /// countries, and 33 for France.
    pub(crate) code: country::Code,

    /// The National (significant) Number, as defined in International
    /// Telecommunication Union (ITU) Recommendation E.164, without any leading
    /// zero. The leading-zero is stored separately if required, since this is an
    /// uint64 and hence cannot store such information. Do not use this field
    /// directly: if you want the national significant number, call the
    /// getNationalSignificantNumber method of PhoneNumberUtil.
    ///
    /// For countries which have the concept of an "area code" or "national
    /// destination code", this is included in the National (significant) Number.
    /// Although the ITU says the maximum length should be 15, we have found
    /// longer numbers in some countries e.g. Germany.  Note that the National
    /// (significant) Number does not contain the National (trunk) prefix.
    /// Obviously, as a uint64, it will never contain any formatting (hyphens,
    /// spaces, parentheses), nor any alphanumeric spellings.
    pub(crate) national: NationalNumber,

    /// Extension is not standardized in ITU recommendations, except for being
    /// defined as a series of numbers with a maximum length of 40 digits. It is
    /// defined as a string here to accommodate for the possible use of a leading
    /// zero in the extension (organizations have complete freedom to do so, as
    /// there is no standard defined). Other than digits, some other dialling
    /// characters such as "," (indicating a wait) may be stored here.
    pub(crate) extension: Option<Extension>,

    /// The carrier selection code that is preferred when calling this phone
    /// number domestically. This also includes codes that need to be dialed in
    /// some countries when calling from landlines to mobiles or vice versa. For
    /// example, in Columbia, a "3" needs to be dialed before the phone number
    /// itself when calling from a mobile phone to a domestic landline phone and
    /// vice versa.
    ///
    /// Note this is the "preferred" code, which means other codes may work as
    /// well.
    pub(crate) carrier: Option<Carrier>,
}

/// Wrapper to make it easier to access information about the country of a
/// phone number.
pub struct Country<'a>(&'a PhoneNumber);

/// The phone number type.
#[derive(Copy, Clone, Eq, PartialEq, Serialize, Deserialize, Hash, Debug)]
#[serde(rename_all = "snake_case")]
pub enum Type {
    ///
    FixedLine,

    ///
    Mobile,

    /// In some regions (e.g. the USA), it is impossible to distinguish between
    /// fixed-line and mobile numbers by looking at the phone number itself.
    FixedLineOrMobile,

    /// Freephone lines.
    TollFree,

    ///
    PremiumRate,

    /// The cost of this call is shared between the caller and the recipient, and
    /// is hence typically less than PREMIUM_RATE calls. See
    /// http://en.wikipedia.org/wiki/Shared_Cost_Service for more information.
    SharedCost,

    /// A personal number is associated with a particular person, and may be
    /// routed to either a MOBILE or FIXED_LINE number. Some more information can
    /// be found here: http://en.wikipedia.org/wiki/Personal_Numbers
    PersonalNumber,

    /// Voice over IP numbers. This includes TSoIP (Telephony Service over IP).
    Voip,

    ///
    Pager,

    /// Used for "Universal Access Numbers" or "Company Numbers". They may be
    /// further routed to specific offices, but allow one number to be used for a
    /// company.
    Uan,

    ///
    Emergency,

    /// Used for "Voice Mail Access Numbers".
    Voicemail,

    ///
    ShortCode,

    ///
    StandardRate,

    ///
    Carrier,

    ///
    NoInternational,

    /// A phone number is of type UNKNOWN when it does not fit any of the known
    /// patterns for a specific region.
    Unknown,
}

impl FromStr for PhoneNumber {
    type Err = error::Parse;

    fn from_str(s: &str) -> Result<Self, Self::Err> {
        parser::parse(None, s)
    }
}

impl fmt::Display for PhoneNumber {
    fn fmt(&self, f: &mut fmt::Formatter) -> fmt::Result {
        write!(f, "{}", self.format())
    }
}

impl PhoneNumber {
    /// Get information about the country for the phone number.
    pub fn country(&self) -> Country {
        Country(self)
    }

    /// Get the country code.
    pub fn code(&self) -> &country::Code {
        &self.code
    }

    /// Get the national number.
    pub fn national(&self) -> &NationalNumber {
        &self.national
    }

    /// Get the extension.
    pub fn extension(&self) -> Option<&Extension> {
        self.extension.as_ref()
    }

    /// Get the carrier.
    pub fn carrier(&self) -> Option<&Carrier> {
        self.carrier.as_ref()
    }

    /// Prepare a formatter for this `PhoneNumber`.
    ///
    /// # Example
    ///
    /// ```
    /// use phonenumber::{self, country, Mode};
    ///
    /// let number = phonenumber::parse(Some(country::DE), "301/23456").unwrap()
    ///     .format().mode(Mode::National).to_string();
    ///
    /// assert_eq!("030 123456", number);
    /// ```
    pub fn format(&self) -> formatter::Formatter<'_, 'static, 'static> {
        formatter::format(self)
    }

    /// Prepare a formatter for this `PhoneNumber` with the given `Database`.
    pub fn format_with<'n, 'd>(
        &'n self,
        database: &'d Database,
    ) -> formatter::Formatter<'n, 'd, 'static> {
        formatter::format_with(database, self)
    }

    /// Get the metadata that applies to this phone number from the given
    /// database.
    pub fn metadata<'a>(&self, database: &'a Database) -> Option<&'a Metadata> {
        match validator::source_for(database, self.code.value(), &self.national.to_string())? {
            Left(region) => database.by_id(region.as_ref()),
            Right(code) => database.by_code(&code).and_then(|m| m.into_iter().next()),
        }
    }

    /// Check if the phone number is valid.
    pub fn is_valid(&self) -> bool {
        validator::is_valid(self)
    }

    /// Check if the phone number is valid with the given `Database`.
    pub fn is_valid_with(&self, database: &Database) -> bool {
        validator::is_valid_with(database, self)
    }

    /// Determine the [`Type`] of the phone number.
    pub fn number_type(&self, database: &Database) -> Type {
        match self.metadata(database) {
            Some(metadata) => validator::number_type(metadata, &self.national.value.to_string()),
            None => Type::Unknown,
        }
    }
}

impl<'a> Country<'a> {
    pub fn code(&self) -> u16 {
        self.0.code.value()
    }

    pub fn id(&self) -> Option<country::Id> {
        self.0.metadata(&DATABASE).and_then(|m| m.id().parse().ok())
    }
}

impl<'a> Deref for Country<'a> {
    type Target = country::Code;

    fn deref(&self) -> &Self::Target {
        self.0.code()
    }
}

#[cfg(test)]
mod test {
<<<<<<< HEAD
    use crate::country::{self, *};
    use crate::{parser, Mode, PhoneNumber};
    use anyhow::Context;
    use rstest::rstest;
    use rstest_reuse::{self, *};

    fn parsed(number: &str) -> PhoneNumber {
        parser::parse(None, number)
            .with_context(|| format!("parsing {number}"))
            .unwrap()
    }
=======
    use crate::country;
    use crate::metadata::DATABASE;
    use crate::parser;
    use crate::Type;

    #[test]
    fn country_id() {
        assert_eq!(
            None,
            parser::parse(None, "+80012340000").unwrap().country().id()
        );

        assert_eq!(
            country::AU,
            parser::parse(None, "+61406823897")
                .unwrap()
                .country()
                .id()
                .unwrap()
        );
>>>>>>> 03a4b04d

    #[template]
    #[rstest]
    #[case(parsed("+61406823897"), AU)]
    #[case(parsed("+32474091150"), BE)]
    #[case(parsed("+34666777888"), ES)]
    #[case(parsed("+13459492311"), KY)]
    #[case(parsed("+16137827274"), CA)]
    #[case(parsed("+1 520 878 2491"), US)]
    #[case(parsed("+1-520-878-2491"), US)]
    // Case for issues
    // https://github.com/whisperfish/rust-phonenumber/issues/46 and
    // https://github.com/whisperfish/rust-phonenumber/issues/47
    // #[case(parsed("+1 520-878-2491"), US)]
    fn phone_numbers(#[case] number: PhoneNumber, #[case] country: country::Id) {}

    #[apply(phone_numbers)]
    fn country_id(#[case] number: PhoneNumber, #[case] country: country::Id) -> anyhow::Result<()> {
        assert_eq!(
            country,
            number.country().id().ok_or_else(|| anyhow::anyhow!(
                "Phone number {number} has no associated country code id"
            ))?
        );

        Ok(())
    }

    #[apply(phone_numbers)]
    #[ignore]
    // Format-parse roundtrip
    fn round_trip_parsing(
        #[case] number: PhoneNumber,
        #[case] country: country::Id,
        #[values(Mode::International, Mode::E164, Mode::Rfc3966, Mode::National)] mode: Mode,
    ) -> anyhow::Result<()> {
        let country_hint = if mode == Mode::National {
            Some(country)
        } else {
            None
        };

        let formatted = number.format().mode(mode).to_string();
        let parsed = parser::parse(country_hint, &formatted).with_context(|| {
            format!("parsing {number} after formatting in {mode:?} mode as {formatted}")
        })?;

        // impl Eq for PhoneNumber does not consider differently parsed phone numbers to be equal.
        // E.g., parsing 047409110 with BE country hint is the same phone number as +32474091150,
        // but Eq considers them different.
        assert_eq!(number, parsed);

        Ok(())
    }

    #[test]
    fn number_type() {
        assert_eq!(
            Type::FixedLine,
            parser::parse(None, "+441212345678")
                .unwrap()
                .number_type(&DATABASE)
        );

        assert_eq!(
            Type::Mobile,
            parser::parse(None, "+34612345678")
                .unwrap()
                .number_type(&DATABASE)
        );

        assert_eq!(
            Type::PremiumRate,
            parser::parse(None, "+611900123456")
                .unwrap()
                .number_type(&DATABASE)
        );
    }
}<|MERGE_RESOLUTION|>--- conflicted
+++ resolved
@@ -251,8 +251,9 @@
 
 #[cfg(test)]
 mod test {
-<<<<<<< HEAD
     use crate::country::{self, *};
+    use crate::metadata::DATABASE;
+    use crate::Type;
     use crate::{parser, Mode, PhoneNumber};
     use anyhow::Context;
     use rstest::rstest;
@@ -263,52 +264,29 @@
             .with_context(|| format!("parsing {number}"))
             .unwrap()
     }
-=======
-    use crate::country;
-    use crate::metadata::DATABASE;
-    use crate::parser;
-    use crate::Type;
-
-    #[test]
-    fn country_id() {
-        assert_eq!(
-            None,
-            parser::parse(None, "+80012340000").unwrap().country().id()
-        );
-
-        assert_eq!(
-            country::AU,
-            parser::parse(None, "+61406823897")
-                .unwrap()
-                .country()
-                .id()
-                .unwrap()
-        );
->>>>>>> 03a4b04d
 
     #[template]
     #[rstest]
-    #[case(parsed("+61406823897"), AU)]
-    #[case(parsed("+32474091150"), BE)]
-    #[case(parsed("+34666777888"), ES)]
-    #[case(parsed("+13459492311"), KY)]
-    #[case(parsed("+16137827274"), CA)]
-    #[case(parsed("+1 520 878 2491"), US)]
-    #[case(parsed("+1-520-878-2491"), US)]
+    #[case(parsed("+80012340000"), None)]
+    #[case(parsed("+61406823897"), Some(AU))]
+    #[case(parsed("+32474091150"), Some(BE))]
+    #[case(parsed("+34666777888"), Some(ES))]
+    #[case(parsed("+13459492311"), Some(KY))]
+    #[case(parsed("+16137827274"), Some(CA))]
+    #[case(parsed("+1 520 878 2491"), Some(US))]
+    #[case(parsed("+1-520-878-2491"), Some(US))]
     // Case for issues
     // https://github.com/whisperfish/rust-phonenumber/issues/46 and
     // https://github.com/whisperfish/rust-phonenumber/issues/47
     // #[case(parsed("+1 520-878-2491"), US)]
-    fn phone_numbers(#[case] number: PhoneNumber, #[case] country: country::Id) {}
+    fn phone_numbers(#[case] number: PhoneNumber, #[case] country: Option<country::Id>) {}
 
     #[apply(phone_numbers)]
-    fn country_id(#[case] number: PhoneNumber, #[case] country: country::Id) -> anyhow::Result<()> {
-        assert_eq!(
-            country,
-            number.country().id().ok_or_else(|| anyhow::anyhow!(
-                "Phone number {number} has no associated country code id"
-            ))?
-        );
+    fn country_id(
+        #[case] number: PhoneNumber,
+        #[case] country: Option<country::Id>,
+    ) -> anyhow::Result<()> {
+        assert_eq!(country, number.country().id());
 
         Ok(())
     }
@@ -318,11 +296,11 @@
     // Format-parse roundtrip
     fn round_trip_parsing(
         #[case] number: PhoneNumber,
-        #[case] country: country::Id,
+        #[case] country: Option<country::Id>,
         #[values(Mode::International, Mode::E164, Mode::Rfc3966, Mode::National)] mode: Mode,
     ) -> anyhow::Result<()> {
         let country_hint = if mode == Mode::National {
-            Some(country)
+            country
         } else {
             None
         };
