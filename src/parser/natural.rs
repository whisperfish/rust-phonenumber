--- conflicted
+++ resolved
@@ -12,45 +12,21 @@
 // See the License for the specific language governing permissions and
 // limitations under the License.
 
-<<<<<<< HEAD
-use nom::{IResult};
 use nom::error::ErrorKind;
-=======
 use nom::IResult;
->>>>>>> 3e443ef5
 
 use crate::consts;
 use crate::parser::helper::*;
 
 pub fn phone_number(i: &str) -> IResult<&str, Number> {
-<<<<<<< HEAD
-	let (_, i)    = try_parse!(i, extract);
-	let extension = consts::EXTN_PATTERN.captures(&i);
+    let (_, i) = extract(i)?;
+    let extension = consts::EXTN_PATTERN.captures(i);
 
     if let Some(c) = extension.as_ref() {
-        match (c.get(0), c.get(2)) {
-            (Some(_), Some(_)) => {}
-            _ => {
-                return Err(nom::Err::Failure(("invalid phone number", ErrorKind::Eof)));
-            }
+        if c.get(0).is_none() || c.get(2).is_none() {
+            return Err(nom::Err::Failure(nom::error::Error::new(i, ErrorKind::Eof)));
         }
     }
-
-	Ok(("", Number {
-		national: extension.as_ref()
-			.map(|c| &i[.. c.get(0).unwrap().start()])
-			.unwrap_or(&i)
-			.into(),
-
-		extension: extension.as_ref()
-			.map(|c| c.get(2).unwrap().as_str())
-			.map(Into::into),
-
-		.. Default::default()
-	}))
-=======
-    let (_, i) = extract(i)?;
-    let extension = consts::EXTN_PATTERN.captures(i);
 
     Ok((
         "",
@@ -69,7 +45,6 @@
             ..Default::default()
         },
     ))
->>>>>>> 3e443ef5
 }
 
 #[cfg(test)]
