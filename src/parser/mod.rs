// Copyright (C) 2017 1aim GmbH
//
// Licensed under the Apache License, Version 2.0 (the "License");
// you may not use this file except in compliance with the License.
// You may obtain a copy of the License at
//
// http://www.apache.org/licenses/LICENSE-2.0
//
// Unless required by applicable law or agreed to in writing, software
// distributed under the License is distributed on an "AS IS" BASIS,
// WITHOUT WARRANTIES OR CONDITIONS OF ANY KIND, either express or implied.
// See the License for the specific language governing permissions and
// limitations under the License.

use crate::carrier::Carrier;
use crate::consts;
use crate::country;
use crate::error;
use crate::extension::Extension;
use crate::metadata::{Database, DATABASE};
use crate::national_number::NationalNumber;
use crate::phone_number::{PhoneNumber, Type};
use crate::validator::{self, Validation};

use nom::{branch::alt, IResult};

#[macro_use]
pub mod helper;
pub mod natural;
pub mod rfc3966;
pub mod valid;

/// Parse a phone number.
pub fn parse<S: AsRef<str>>(
    country: Option<country::Id>,
    string: S,
) -> Result<PhoneNumber, error::Parse> {
    parse_with(&DATABASE, country, string)
}

/// Parse a phone number using a specific `Database`.
pub fn parse_with<S: AsRef<str>>(
    database: &Database,
    country: Option<country::Id>,
    string: S,
) -> Result<PhoneNumber, error::Parse> {
    fn phone_number(i: &str) -> IResult<&str, helper::Number> {
        parse! { i => alt((rfc3966::phone_number, natural::phone_number)) }
    }

    // Try to parse the number as RFC3966 or natural language.
    let (_, mut number) = phone_number(string.as_ref()).or(Err(error::Parse::NoNumber))?;

    // Normalize the number and extract country code.
    number = helper::country_code(database, country, number)?;

    // Extract carrier and strip national prefix if present.
    if let Some(meta) = country.and_then(|c| database.by_id(c.as_ref())) {
        let mut potential = helper::national_number(meta, number.clone());

        // Strip national prefix if present.
        if let Some(prefix) = meta.national_prefix.as_ref() {
            if potential.national.starts_with(prefix) {
                potential.national = helper::trim(potential.national, prefix.len());
            }
        }

        if validator::length(meta, &potential, Type::Unknown) != Validation::TooShort {
            number = potential;
        }
    }

    if number.national.len() < consts::MIN_LENGTH_FOR_NSN {
        return Err(error::Parse::TooShortNsn);
    }

    if number.national.len() > consts::MAX_LENGTH_FOR_NSN {
        return Err(error::Parse::TooLong);
    }

    Ok(PhoneNumber {
        code: country::Code {
            value: number.prefix.map(|p| p.parse()).unwrap_or(Ok(0))?,
            source: number.country,
        },

        national: NationalNumber {
            value: number.national.parse()?,
            zeros: number.national.chars().take_while(|&c| c == '0').count() as u8,
        },

        extension: number.extension.map(|s| Extension(s.into_owned())),
        carrier: number.carrier.map(|s| Carrier(s.into_owned())),
    })
}

#[cfg(test)]
mod test {
<<<<<<< HEAD
	use crate::parser;
	use crate::phone_number::PhoneNumber;
	use crate::national_number::NationalNumber;
	use crate::country;

    #[test]
    fn panic_issue_43() {
        let res = parser::parse(None, " 2 22#:");
        assert!(res.is_err());
    }

	#[test]
	fn parse() {
		let mut number = PhoneNumber {
			code: country::Code {
				value:  64,
				source: country::Source::Default,
			},

			national: NationalNumber {
				value: 33316005,
				zeros: 0,
			},

			extension: None,
			carrier:   None,
		};

		number.code.source = country::Source::Default;
		assert_eq!(number, parser::parse(Some(country::NZ), "033316005").unwrap());
		assert_eq!(number, parser::parse(Some(country::NZ), "33316005").unwrap());
		assert_eq!(number, parser::parse(Some(country::NZ), "03-331 6005").unwrap());
		assert_eq!(number, parser::parse(Some(country::NZ), "03 331 6005").unwrap());

		number.code.source = country::Source::Plus;
		assert_eq!(number, parser::parse(Some(country::NZ), "tel:03-331-6005;phone-context=+64").unwrap());
		// FIXME: What the fuck is this.
		// assert_eq!(number, parser::parse(Some(country::NZ), "tel:331-6005;phone-context=+64-3").unwrap());
		// assert_eq!(number, parser::parse(Some(country::NZ), "tel:331-6005;phone-context=+64-3").unwrap());
		assert_eq!(number, parser::parse(Some(country::NZ), "tel:03-331-6005;phone-context=+64;a=%A1").unwrap());
		assert_eq!(number, parser::parse(Some(country::NZ), "tel:03-331-6005;isub=12345;phone-context=+64").unwrap());
		assert_eq!(number, parser::parse(Some(country::NZ), "tel:+64-3-331-6005;isub=12345").unwrap());
		assert_eq!(number, parser::parse(Some(country::NZ), "03-331-6005;phone-context=+64").unwrap());

		number.code.source = country::Source::Idd;
		assert_eq!(number, parser::parse(Some(country::NZ), "0064 3 331 6005").unwrap());
		assert_eq!(number, parser::parse(Some(country::US), "01164 3 331 6005").unwrap());

		number.code.source = country::Source::Plus;
		assert_eq!(number, parser::parse(Some(country::US), "+64 3 331 6005").unwrap());

		assert_eq!(number, parser::parse(Some(country::US), "+01164 3 331 6005").unwrap());
		assert_eq!(number, parser::parse(Some(country::NZ), "+0064 3 331 6005").unwrap());
		assert_eq!(number, parser::parse(Some(country::NZ), "+ 00 64 3 331 6005").unwrap());

		let number = PhoneNumber {
			code: country::Code {
				value:  64,
				source: country::Source::Number,
			},

			national: NationalNumber {
				value: 64123456,
				zeros: 0,
			},

			extension: None,
			carrier:   None,
		};

		assert_eq!(number, parser::parse(Some(country::NZ), "64(0)64123456").unwrap());

		assert_eq!(PhoneNumber {
			code: country::Code {
				value:  49,
				source: country::Source::Default,
			},

			national: NationalNumber {
				value: 30123456,
				zeros: 0,
			},

			extension: None,
			carrier:   None,
		}, parser::parse(Some(country::DE), "301/23456").unwrap());

		assert_eq!(PhoneNumber {
			code: country::Code {
				value:  81,
				source: country::Source::Plus,
			},

			national: NationalNumber {
				value: 2345,
				zeros: 0,
			},

			extension: None,
			carrier:   None,
		}, parser::parse(Some(country::JP), "+81 *2345").unwrap());

		assert_eq!(PhoneNumber {
			code: country::Code {
				value:  64,
				source: country::Source::Default,
			},

			national: NationalNumber {
				value: 12,
				zeros: 0,
			},

			extension: None,
			carrier:   None,
		}, parser::parse(Some(country::NZ), "12").unwrap());

		assert_eq!(PhoneNumber {
			code: country::Code {
				value:  55,
				source: country::Source::Default,
			},

			national: NationalNumber {
				value: 3121286979,
				zeros: 0,
			},

			extension: None,
			carrier:   Some("12".into()),
		}, parser::parse(Some(country::BR), "012 3121286979").unwrap());
	}
=======
    use crate::country;
    use crate::national_number::NationalNumber;
    use crate::parser;
    use crate::phone_number::PhoneNumber;

    #[test]
    fn parse() {
        let mut number = PhoneNumber {
            code: country::Code {
                value: 64,
                source: country::Source::Default,
            },

            national: NationalNumber {
                value: 33316005,
                zeros: 0,
            },

            extension: None,
            carrier: None,
        };

        number.code.source = country::Source::Default;
        assert_eq!(
            number,
            parser::parse(Some(country::NZ), "033316005").unwrap()
        );
        assert_eq!(
            number,
            parser::parse(Some(country::NZ), "33316005").unwrap()
        );
        assert_eq!(
            number,
            parser::parse(Some(country::NZ), "03-331 6005").unwrap()
        );
        assert_eq!(
            number,
            parser::parse(Some(country::NZ), "03 331 6005").unwrap()
        );

        number.code.source = country::Source::Plus;
        assert_eq!(
            number,
            parser::parse(Some(country::NZ), "tel:03-331-6005;phone-context=+64").unwrap()
        );
        // FIXME: What the fuck is this.
        // assert_eq!(number, parser::parse(Some(country::NZ), "tel:331-6005;phone-context=+64-3").unwrap());
        // assert_eq!(number, parser::parse(Some(country::NZ), "tel:331-6005;phone-context=+64-3").unwrap());
        assert_eq!(
            number,
            parser::parse(Some(country::NZ), "tel:03-331-6005;phone-context=+64;a=%A1").unwrap()
        );
        assert_eq!(
            number,
            parser::parse(
                Some(country::NZ),
                "tel:03-331-6005;isub=12345;phone-context=+64"
            )
            .unwrap()
        );
        assert_eq!(
            number,
            parser::parse(Some(country::NZ), "tel:+64-3-331-6005;isub=12345").unwrap()
        );
        assert_eq!(
            number,
            parser::parse(Some(country::NZ), "03-331-6005;phone-context=+64").unwrap()
        );

        number.code.source = country::Source::Idd;
        assert_eq!(
            number,
            parser::parse(Some(country::NZ), "0064 3 331 6005").unwrap()
        );
        assert_eq!(
            number,
            parser::parse(Some(country::US), "01164 3 331 6005").unwrap()
        );

        number.code.source = country::Source::Plus;
        assert_eq!(
            number,
            parser::parse(Some(country::US), "+64 3 331 6005").unwrap()
        );

        assert_eq!(
            number,
            parser::parse(Some(country::US), "+01164 3 331 6005").unwrap()
        );
        assert_eq!(
            number,
            parser::parse(Some(country::NZ), "+0064 3 331 6005").unwrap()
        );
        assert_eq!(
            number,
            parser::parse(Some(country::NZ), "+ 00 64 3 331 6005").unwrap()
        );

        let number = PhoneNumber {
            code: country::Code {
                value: 64,
                source: country::Source::Number,
            },

            national: NationalNumber {
                value: 64123456,
                zeros: 0,
            },

            extension: None,
            carrier: None,
        };

        assert_eq!(
            number,
            parser::parse(Some(country::NZ), "64(0)64123456").unwrap()
        );

        assert_eq!(
            PhoneNumber {
                code: country::Code {
                    value: 49,
                    source: country::Source::Default,
                },

                national: NationalNumber {
                    value: 30123456,
                    zeros: 0,
                },

                extension: None,
                carrier: None,
            },
            parser::parse(Some(country::DE), "301/23456").unwrap()
        );

        assert_eq!(
            PhoneNumber {
                code: country::Code {
                    value: 81,
                    source: country::Source::Plus,
                },

                national: NationalNumber {
                    value: 2345,
                    zeros: 0,
                },

                extension: None,
                carrier: None,
            },
            parser::parse(Some(country::JP), "+81 *2345").unwrap()
        );

        assert_eq!(
            PhoneNumber {
                code: country::Code {
                    value: 64,
                    source: country::Source::Default,
                },

                national: NationalNumber {
                    value: 12,
                    zeros: 0,
                },

                extension: None,
                carrier: None,
            },
            parser::parse(Some(country::NZ), "12").unwrap()
        );

        assert_eq!(
            PhoneNumber {
                code: country::Code {
                    value: 55,
                    source: country::Source::Default,
                },

                national: NationalNumber {
                    value: 3121286979,
                    zeros: 0,
                },

                extension: None,
                carrier: Some("12".into()),
            },
            parser::parse(Some(country::BR), "012 3121286979").unwrap()
        );
    }
>>>>>>> 3e443ef5
}<|MERGE_RESOLUTION|>--- conflicted
+++ resolved
@@ -96,140 +96,6 @@
 
 #[cfg(test)]
 mod test {
-<<<<<<< HEAD
-	use crate::parser;
-	use crate::phone_number::PhoneNumber;
-	use crate::national_number::NationalNumber;
-	use crate::country;
-
-    #[test]
-    fn panic_issue_43() {
-        let res = parser::parse(None, " 2 22#:");
-        assert!(res.is_err());
-    }
-
-	#[test]
-	fn parse() {
-		let mut number = PhoneNumber {
-			code: country::Code {
-				value:  64,
-				source: country::Source::Default,
-			},
-
-			national: NationalNumber {
-				value: 33316005,
-				zeros: 0,
-			},
-
-			extension: None,
-			carrier:   None,
-		};
-
-		number.code.source = country::Source::Default;
-		assert_eq!(number, parser::parse(Some(country::NZ), "033316005").unwrap());
-		assert_eq!(number, parser::parse(Some(country::NZ), "33316005").unwrap());
-		assert_eq!(number, parser::parse(Some(country::NZ), "03-331 6005").unwrap());
-		assert_eq!(number, parser::parse(Some(country::NZ), "03 331 6005").unwrap());
-
-		number.code.source = country::Source::Plus;
-		assert_eq!(number, parser::parse(Some(country::NZ), "tel:03-331-6005;phone-context=+64").unwrap());
-		// FIXME: What the fuck is this.
-		// assert_eq!(number, parser::parse(Some(country::NZ), "tel:331-6005;phone-context=+64-3").unwrap());
-		// assert_eq!(number, parser::parse(Some(country::NZ), "tel:331-6005;phone-context=+64-3").unwrap());
-		assert_eq!(number, parser::parse(Some(country::NZ), "tel:03-331-6005;phone-context=+64;a=%A1").unwrap());
-		assert_eq!(number, parser::parse(Some(country::NZ), "tel:03-331-6005;isub=12345;phone-context=+64").unwrap());
-		assert_eq!(number, parser::parse(Some(country::NZ), "tel:+64-3-331-6005;isub=12345").unwrap());
-		assert_eq!(number, parser::parse(Some(country::NZ), "03-331-6005;phone-context=+64").unwrap());
-
-		number.code.source = country::Source::Idd;
-		assert_eq!(number, parser::parse(Some(country::NZ), "0064 3 331 6005").unwrap());
-		assert_eq!(number, parser::parse(Some(country::US), "01164 3 331 6005").unwrap());
-
-		number.code.source = country::Source::Plus;
-		assert_eq!(number, parser::parse(Some(country::US), "+64 3 331 6005").unwrap());
-
-		assert_eq!(number, parser::parse(Some(country::US), "+01164 3 331 6005").unwrap());
-		assert_eq!(number, parser::parse(Some(country::NZ), "+0064 3 331 6005").unwrap());
-		assert_eq!(number, parser::parse(Some(country::NZ), "+ 00 64 3 331 6005").unwrap());
-
-		let number = PhoneNumber {
-			code: country::Code {
-				value:  64,
-				source: country::Source::Number,
-			},
-
-			national: NationalNumber {
-				value: 64123456,
-				zeros: 0,
-			},
-
-			extension: None,
-			carrier:   None,
-		};
-
-		assert_eq!(number, parser::parse(Some(country::NZ), "64(0)64123456").unwrap());
-
-		assert_eq!(PhoneNumber {
-			code: country::Code {
-				value:  49,
-				source: country::Source::Default,
-			},
-
-			national: NationalNumber {
-				value: 30123456,
-				zeros: 0,
-			},
-
-			extension: None,
-			carrier:   None,
-		}, parser::parse(Some(country::DE), "301/23456").unwrap());
-
-		assert_eq!(PhoneNumber {
-			code: country::Code {
-				value:  81,
-				source: country::Source::Plus,
-			},
-
-			national: NationalNumber {
-				value: 2345,
-				zeros: 0,
-			},
-
-			extension: None,
-			carrier:   None,
-		}, parser::parse(Some(country::JP), "+81 *2345").unwrap());
-
-		assert_eq!(PhoneNumber {
-			code: country::Code {
-				value:  64,
-				source: country::Source::Default,
-			},
-
-			national: NationalNumber {
-				value: 12,
-				zeros: 0,
-			},
-
-			extension: None,
-			carrier:   None,
-		}, parser::parse(Some(country::NZ), "12").unwrap());
-
-		assert_eq!(PhoneNumber {
-			code: country::Code {
-				value:  55,
-				source: country::Source::Default,
-			},
-
-			national: NationalNumber {
-				value: 3121286979,
-				zeros: 0,
-			},
-
-			extension: None,
-			carrier:   Some("12".into()),
-		}, parser::parse(Some(country::BR), "012 3121286979").unwrap());
-	}
-=======
     use crate::country;
     use crate::national_number::NationalNumber;
     use crate::parser;
@@ -420,5 +286,10 @@
             parser::parse(Some(country::BR), "012 3121286979").unwrap()
         );
     }
->>>>>>> 3e443ef5
+
+    #[test]
+    fn issue_43() {
+        let res = parser::parse(None, " 2 22#:");
+        assert!(res.is_err());
+    }
 }